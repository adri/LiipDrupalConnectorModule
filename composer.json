{
<<<<<<< HEAD
    "name": "liip\drupalconnectormodule",
    "description": "The DrupalConnector Module is an abstraction layer to the Drupal 7 API of global functions in order to use them in a OOD setup.",
=======
    "name": "liipdrupalconnectormodule",
    "description": "The DrupalConnector Module is an abstraction layer to the Drupal (6/7) API of global functions in order to use them in a OOD setup.",
>>>>>>> 29e73ddd
    "type": "drupal-module",
    "minimum-stability": "dev",
    "license": "MIT",
    "keywords": ['Drupal', 'adaptor', 'oop', 'Drupal 7'],

    "authors": [
        {
            "name": "Bastian Feder",
            "email": "bastian.feder@liip.ch",
            "role": "maintainer"
        },
        {
            "name": "Daniel Barsotti",
            "email": "daniel.barsotti@liip.ch",
            "role": "maintainer"
        }
    ],

    "autoload": {
        "psr-0": {
            "Liip\\Drupal\\Modules\\DrupalConnectorModule": "src/"
        }
    },

    "repositories": [],

    "require": {
       "php": ">=5.3,<:q
        :qqqq5.4",
       "composer/installers": "v1.0.0"
    }
}<|MERGE_RESOLUTION|>--- conflicted
+++ resolved
@@ -1,11 +1,6 @@
 {
-<<<<<<< HEAD
     "name": "liip\drupalconnectormodule",
     "description": "The DrupalConnector Module is an abstraction layer to the Drupal 7 API of global functions in order to use them in a OOD setup.",
-=======
-    "name": "liipdrupalconnectormodule",
-    "description": "The DrupalConnector Module is an abstraction layer to the Drupal (6/7) API of global functions in order to use them in a OOD setup.",
->>>>>>> 29e73ddd
     "type": "drupal-module",
     "minimum-stability": "dev",
     "license": "MIT",
@@ -33,8 +28,7 @@
     "repositories": [],
 
     "require": {
-       "php": ">=5.3,<:q
-        :qqqq5.4",
+       "php": ">=5.3,<5.4",
        "composer/installers": "v1.0.0"
     }
 }